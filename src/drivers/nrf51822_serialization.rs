use common::take_cell::TakeCell;
use process::{AppId, Callback, AppSlice, Shared};
use hil::Driver;
use hil::uart::{UART, Client};

///
/// Nrf51822Serialization is the kernel-level driver that provides
/// the UART API that the nRF51822 serialization library requires.
///

struct App {
    callback:      Option<Callback>,
    tx_buffer:     Option<AppSlice<Shared, u8>>,
    rx_buffer:     Option<AppSlice<Shared, u8>>,
    rx_recv_so_far: usize,  // How many RX bytes we have currently received.
    rx_recv_total:   usize   // The total number of bytes we expect to receive.
}

// Local buffer for storing data between when the application passes it to
// use
pub static mut WRITE_BUF : [u8; 256] = [0; 256];

// We need two resources: a UART HW driver and driver state for each
// application.
pub struct Nrf51822Serialization<'a, U: UART + 'a> {
    uart: &'a U,
    app: TakeCell<App>,
    buffer: TakeCell<&'static mut [u8]>
}

impl<'a, U: UART> Nrf51822Serialization<'a, U> {
    pub fn new(uart: &'a U, buffer: &'static mut [u8]) -> Nrf51822Serialization<'a, U> {
        Nrf51822Serialization {
            uart: uart,
<<<<<<< HEAD
            apps: [TakeCell::empty(); NUM_PROCS],
=======
            app: TakeCell::empty(),
>>>>>>> c612394f
            buffer: TakeCell::new(buffer)
        }
    }

    pub fn initialize(&self) {
        self.uart.enable_tx();
        self.uart.enable_rx();
    }
}

impl<'a, U: UART> Driver for Nrf51822Serialization<'a, U> {

    /// Pass application space memory to this driver.
    ///
    /// allow_type: 0 - Provide an RX buffer
    /// allow_type: 1 - Provide an TX buffer
    ///
    fn allow(&self,
             _appid: AppId,
             allow_type: usize,
             slice: AppSlice<Shared, u8>) -> isize {
        match allow_type {
            0 => {
                let resapp = match self.app.take() {
                    Some(mut app) => {
                        app.rx_buffer = Some(slice);
                        app.rx_recv_so_far = 0;
                        app.rx_recv_total = 0;
                        app
                    },
                    None => App {
                        callback:       None,
                        tx_buffer:      None,
                        rx_buffer:      Some(slice),
                        rx_recv_so_far: 0,
                        rx_recv_total:  0
                    }
                };
                self.app.replace(resapp);
                0
            },
            1 => {
                let resapp = match self.app.take() {
                    Some(mut app) => {
                        app.tx_buffer = Some(slice);
                        app
                    },
                    None => App {
                        callback:       None,
                        tx_buffer:      Some(slice),
                        rx_buffer:      None,
                        rx_recv_so_far: 0,
                        rx_recv_total:  0
                    }
                };
                self.app.replace(resapp);
                0
            },
            _ => -1
        }
    }

    /// Register a callback to the Nrf51822Serialization driver.
    ///
    /// The callback will be called when a TX finishes and when
    /// RX data is available.
    ///
    /// subscribe_type: 0 - add the callback
    ///
    #[inline(never)]
    fn subscribe(&self, subscribe_type: usize, callback: Callback) -> isize {
        match subscribe_type {
            0 => {
                let resapp = match self.app.take() {
                    Some(mut app) => {
                        app.callback = Some(callback);
                        app
                    },
                    None => App {
                        callback:       Some(callback),
                        tx_buffer:      None,
                        rx_buffer:      None,
                        rx_recv_so_far: 0,
                        rx_recv_total:  0
                    }
                };
                self.app.replace(resapp);
                0
            },
            _ => -1
        }
    }

    /// Issue a command to the Nrf51822Serialization driver.
    ///
    /// command_type: 0 - Write a byte to the UART.
    ///
    fn command(&self, command_type: usize, _: usize, _: AppId) -> isize {

        match command_type {
            0 => {
                // On a TX, send the first byte of the TX buffer.
                // TODO(bradjc): Need to match this to the correct app!
                //               Can't just use 0!
                let result = self.app.map(|appst| {

                    match appst.tx_buffer.take() {
                        Some(slice) => {
                            let write_len = slice.len();
                            self.buffer.take().map(|buffer| {
                                for (i, c) in slice.as_ref().iter().enumerate() {
                                    buffer[i] = *c;
                                }
                                self.uart.send_bytes(buffer, write_len);
                            });
                            0
                        },
                        None => -2
                    }
                });
                result.unwrap_or(-1)
            },
            _ => -1
        }
    }
}

// Callbacks from the underlying UART driver.
impl<'a, U: UART> Client for Nrf51822Serialization<'a, U> {

    // Called when the UART TX has finished
    fn write_done(&self, buffer: &'static mut [u8]) {
        self.buffer.replace(buffer);
        // TODO(bradjc): Need to match this to the correct app!
        //               Can't just use 0!
        self.app.map(|appst| {
            // Call the callback after TX has finished
            appst.callback.as_mut().map(|mut cb| {
                cb.schedule(1, 0, 0);
            });
        });
    }

    // Called when a byte is received on the UART
    fn read_done(&self, c: u8) {
        self.app.map(|appst| {
            // The PHY layer of the serialization protocol calls for a 16 byte
            // length field to start the packet. After we receive the first two
            // bytes we then know how long to wait for to get the rest of
            // the packet.

            // Save a local copy of this so we can use it after we have a borrow
            let rx_count = appst.rx_recv_so_far;

            if appst.rx_buffer.is_some() &&
               rx_count < appst.rx_buffer.as_ref().unwrap().len() {

                // This is just some rust magic that only gets a mutable
                // reference to the RX buffer and adds the byte if the buffer
                // actually exists.
                // Yes, we did already check that the buffer exists above,
                // but I don't know what to do about that....
                appst.rx_buffer.as_mut().map(|buf| {
                    // Record the received byte
                    buf.as_mut()[rx_count] = c;

                });

                // Increment our counter since we got another byte.
                appst.rx_recv_so_far += 1;

                // Check if this was the second byte. If so, we can now
                // compute how many total bytes we expect to receive.
                if appst.rx_recv_so_far == 2 {
                    appst.rx_recv_total = appst.rx_buffer.as_ref().unwrap().as_ref()[0] as usize |
                                          ((appst.rx_buffer.as_ref().unwrap().as_ref()[1] as usize) << 8);

                    // After first byte let app know that a packet is inbound!
                    let rx_recv_total = appst.rx_recv_total;
                    appst.callback.as_mut().map(|mut cb| {
                        cb.schedule(2, rx_recv_total, 0);
                    });

                } else if appst.rx_recv_so_far > 2 {
                    // Check to see if we have gotten all of the data
                    // we want.
                    if appst.rx_recv_so_far == appst.rx_recv_total + 2 {
                        // we did!

                        // Callback the app with an RX done signal
                        let rx_recv_so_far = appst.rx_recv_so_far;
                        appst.callback.as_mut().map(|mut cb| {
                            cb.schedule(3, rx_recv_so_far, 0);
                        });

                        // Reset this for the next RX
                        appst.rx_recv_so_far = 0;
                    }
                }
            }
        });
    }
}<|MERGE_RESOLUTION|>--- conflicted
+++ resolved
@@ -32,11 +32,7 @@
     pub fn new(uart: &'a U, buffer: &'static mut [u8]) -> Nrf51822Serialization<'a, U> {
         Nrf51822Serialization {
             uart: uart,
-<<<<<<< HEAD
-            apps: [TakeCell::empty(); NUM_PROCS],
-=======
             app: TakeCell::empty(),
->>>>>>> c612394f
             buffer: TakeCell::new(buffer)
         }
     }
