use helpers::*;
use core::mem;
use hil::{uart, Controller};
use hil::uart::Parity;
use dma::{DMAChannel, DMAClient};
use nvic;
use pm::{self, Clock, PBAClock};
use chip;

#[repr(C, packed)]
struct Registers {
    cr: u32,
    mr: u32,
    ier: u32,
    idr: u32,
    imr: u32,
    csr: u32,
    rhr: u32,
    thr: u32,
    brgr: u32, // 0x20
    rtor: u32,
    ttgr: u32,
    reserved0: [u32; 5],
    fidi: u32, // 0x40
    ner: u32,
    reserved1: u32,
    ifr: u32,
    man: u32,
    linmr: u32,
    linir: u32,
    linbrr: u32,
    wpmr: u32,
    wpsr: u32,
    version: u32
}

const SIZE: usize = 0x4000;
const BASE_ADDRESS: usize = 0x40024000;

#[derive(Copy,Clone)]
pub enum Location {
    USART0, USART1, USART2, USART3
}

pub struct USART {
    regs: *mut Registers,
    client: Option<&'static uart::Client>,
    clock: Clock,
    nvic: nvic::NvicIdx,
    dma: Option<&'static mut DMAChannel>,
}

pub struct USARTParams {
    //pub client: &'static Shared<uart::Client>,
    pub baud_rate: u32,
    pub data_bits: u8,
    pub parity: Parity
}

impl Controller for USART {
    type Config = USARTParams;

    fn configure(&self, params: USARTParams) {
     //   self.client = Some(params.client.borrow_mut());
        let chrl = ((params.data_bits - 1) & 0x3) as u32;
        let mode = 0 /* mode */
            | 0 << 4 /*USCLKS*/
            | chrl << 6 /* Character Length */
            | (params.parity as u32) << 9 /* Parity */
            | 0 << 12; /* Number of stop bits = 1 */;

        self.enable_clock();
        self.set_baud_rate(params.baud_rate);
        self.set_mode(mode);
        let regs : &mut Registers = unsafe { mem::transmute(self.regs) };
        volatile_store(&mut regs.ttgr, 4);
        self.enable_rx_interrupts();
    }
}

pub static mut USART0 : USART =
    USART::new(Location::USART0, PBAClock::USART0, nvic::NvicIdx::USART0);
pub static mut USART1 : USART =
    USART::new(Location::USART1, PBAClock::USART1, nvic::NvicIdx::USART1);
pub static mut USART2 : USART =
    USART::new(Location::USART2, PBAClock::USART2, nvic::NvicIdx::USART2);
pub static mut USART3 : USART =
    USART::new(Location::USART3, PBAClock::USART3, nvic::NvicIdx::USART3);

impl USART {
    const fn new(location: Location, clock: PBAClock, nvic: nvic::NvicIdx)
            -> USART {
        USART {
            regs: (BASE_ADDRESS + (location as usize) * SIZE)
                as *mut Registers,
            clock: Clock::PBA(clock),
            nvic: nvic,
            dma: None,
            client: None,
        }
    }

    pub fn set_client<C: uart::Client>(&mut self, client: &'static C) {
        self.client = Some(client);
    }

    pub fn set_dma(&mut self, dma: &'static mut DMAChannel) {
        self.dma = Some(dma);
    }

    fn set_baud_rate(&self, baud_rate: u32) {
        let cd = 48000000 / (16 * baud_rate);
        let regs : &mut Registers = unsafe { mem::transmute(self.regs) };
        volatile_store(&mut regs.brgr, cd);
    }

    fn set_mode(&self, mode: u32) {
        let regs : &mut Registers = unsafe { mem::transmute(self.regs) };
        volatile_store(&mut regs.mr, mode);
    }

    fn enable_clock(&self) {
        unsafe {
            pm::enable_clock(self.clock);
        }
    }

    fn enable_nvic(&self) {
        unsafe {
            nvic::enable(self.nvic);
        }
    }

    fn disable_nvic(&self) {
        unsafe {
            nvic::disable(self.nvic);
        }
    }

    pub fn enable_rx_interrupts(&self) {
        self.enable_nvic();
        let regs : &mut Registers = unsafe { mem::transmute(self.regs) };
        volatile_store(&mut regs.ier, 1 as u32);
    }

    pub fn enable_tx_interrupts(&mut self) {
        self.enable_nvic();
        let regs : &mut Registers = unsafe { mem::transmute(self.regs) };
        volatile_store(&mut regs.ier, 2 as u32);
    }

    pub fn disable_rx_interrupts(&mut self) {
        self.disable_nvic();
        let regs : &mut Registers = unsafe { mem::transmute(self.regs) };
        volatile_store(&mut regs.idr, 1 as u32);
    }

    pub fn handle_interrupt(&mut self) {
        use hil::uart::UART;
        if self.rx_ready() {
            let regs : &Registers = unsafe { mem::transmute(self.regs) };
            let c = volatile_load(&regs.rhr) as u8;
            match self.client {
                Some(ref client) => {client.read_done(c)},
                None => {}
            }
        }
    }

    pub fn reset_rx(&mut self) {
        let regs : &mut Registers = unsafe { mem::transmute(self.regs) };
        volatile_store(&mut regs.cr, 1 << 2);
    }
}

impl DMAClient for USART {
<<<<<<< HEAD
    fn xfer_done(&mut self, _pid: usize, _buf: &mut[u8]) {
=======
    fn xfer_done(&mut self, _pid: usize, buffer: &'static mut [u8]) {
>>>>>>> 9b15913a
        self.dma.as_mut().map(|dma| dma.disable());
        self.client.as_ref().map(move |c| c.write_done(buffer) );
    }
}

impl uart::UART for USART {
    fn init(&mut self, params: uart::UARTParams) {
        let chrl = ((params.data_bits - 1) & 0x3) as u32;
        let mode = 0 /* mode */
            | 0 << 4 /*USCLKS*/
            | chrl << 6 /* Character Length */
            | (params.parity as u32) << 9 /* Parity */
            | 0 << 12; /* Number of stop bits = 1 */;

        self.enable_clock();
        self.set_baud_rate(params.baud_rate);
        self.set_mode(mode);
        let regs : &mut Registers = unsafe { mem::transmute(self.regs) };
        volatile_store(&mut regs.ttgr, 4);
    }

    fn send_byte(&self, byte: u8) {
        while !self.tx_ready() {}
        let regs : &mut Registers = unsafe { mem::transmute(self.regs) };
        volatile_store(&mut regs.thr, byte as u32);
    }

    fn send_bytes(&self, bytes: &'static mut [u8], len: usize) {
        self.dma.as_ref().map(move |dma| {
            dma.enable();
<<<<<<< HEAD
            //dma.do_xfer(21, bytes);
=======
            dma.do_xfer(21, bytes, len);
>>>>>>> 9b15913a
        });
    }

    fn rx_ready(&self) -> bool {
        let regs : &Registers = unsafe { mem::transmute(self.regs) };
        volatile_load(&regs.csr) & 0b1 != 0
    }

    fn tx_ready(&self) -> bool {
        let regs : &Registers = unsafe { mem::transmute(self.regs) };
        volatile_load(&regs.csr) & 0b10 != 0
    }


    fn read_byte(&self) -> u8 {
        while !self.rx_ready() {}
        let regs : &Registers = unsafe { mem::transmute(self.regs) };
        volatile_load(&regs.rhr) as u8
    }

    fn enable_rx(&self) {
        let regs : &mut Registers = unsafe { mem::transmute(self.regs) };
        volatile_store(&mut regs.cr, 1 << 4);
    }

    fn disable_rx(&mut self) {
        let regs : &mut Registers = unsafe { mem::transmute(self.regs) };
        volatile_store(&mut regs.cr, 1 << 5);
    }

    fn enable_tx(&self) {
        let regs : &mut Registers = unsafe { mem::transmute(self.regs) };
        volatile_store(&mut regs.cr, 1 << 6);
    }

    fn disable_tx(&mut self) {
        let regs : &mut Registers = unsafe { mem::transmute(self.regs) };
        volatile_store(&mut regs.cr, 1 << 7);
    }

}

#[no_mangle]
#[allow(non_snake_case)]
pub unsafe extern fn USART3_Handler() {
    use common::Queue;

    nvic::disable(nvic::NvicIdx::USART3);
    chip::INTERRUPT_QUEUE.as_mut().unwrap().enqueue(nvic::NvicIdx::USART3);
}
<|MERGE_RESOLUTION|>--- conflicted
+++ resolved
@@ -174,11 +174,7 @@
 }
 
 impl DMAClient for USART {
-<<<<<<< HEAD
-    fn xfer_done(&mut self, _pid: usize, _buf: &mut[u8]) {
-=======
     fn xfer_done(&mut self, _pid: usize, buffer: &'static mut [u8]) {
->>>>>>> 9b15913a
         self.dma.as_mut().map(|dma| dma.disable());
         self.client.as_ref().map(move |c| c.write_done(buffer) );
     }
@@ -209,11 +205,7 @@
     fn send_bytes(&self, bytes: &'static mut [u8], len: usize) {
         self.dma.as_ref().map(move |dma| {
             dma.enable();
-<<<<<<< HEAD
-            //dma.do_xfer(21, bytes);
-=======
             dma.do_xfer(21, bytes, len);
->>>>>>> 9b15913a
         });
     }
 
